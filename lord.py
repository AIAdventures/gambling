--- conflicted
+++ resolved
@@ -257,11 +257,7 @@
 
     a = [1, 0., np.array([0, 0]), np.array([1, 2])]
     tree = nx.DiGraph()
-<<<<<<< HEAD
-    tree.add_edges_from(edges(0, 8, a, 3))
-=======
     tree.add_edges_from(edges(0, 3, a, 2))
->>>>>>> 34b02d7b
     for x, y in tree.edges_iter():
         assert y.split(".")[:-1] == x.split(".")
     for node in tree.nodes_iter():
